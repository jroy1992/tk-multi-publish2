--- conflicted
+++ resolved
@@ -284,23 +284,12 @@
             self.logger.info(
                 "Processing %s node: %s" % (node_type, node.name()))
 
-<<<<<<< HEAD
-                    # Get the file path and sequence files from the node itself
-                    file_path = self.__write_node_app.get_node_render_path(node)
-
-                else:
-                    # evaluate the output path parameter which may include frame
-                    # expressions/format
-                    param_name = _NUKE_OUTPUTS[node_type]
-                    file_path = node[param_name].evaluate()
-=======
             if node_type in SG_WRITE_NODE_CLASSES:
 
                 if not self.__write_node_app:
                     self.logger.error("Unable to process node '%s' without "
                             "the tk-nuke_writenode app!" % node.name())
                     continue
->>>>>>> 850093ce
 
                 # Get the file path and sequence files from the node itself
                 file_path = self.__write_node_app.get_node_render_path(node)
@@ -311,7 +300,6 @@
                 # expressions/format
                 param_name = _NUKE_OUTPUTS[node_type]
                 file_path = node[param_name].evaluate()
-                thumbnail = None
 
 
             # Collect the item if we have a file_path defined
@@ -328,19 +316,14 @@
                 # to the item type so we can process it by the nuke-specific publish
                 item.name = "%s (%s)" % (node.Class(), node.name())
 
-<<<<<<< HEAD
-                    thumbnail = self._generate_thumbnail_from_rendered_image(file_path)
-                    if not thumbnail and node_type in SG_WRITE_NODE_CLASSES:
-                        # if OpenImageIO is unable to convert an existing render,
-                        # fall back to using writenode app to render it
-                        thumbnail = self.__write_node_app.generate_node_thumbnail(node)
-
-                    if thumbnail:
-                        item.set_thumbnail_from_path(thumbnail)
-=======
                 # Store a reference to the originating node
                 item.properties.node = node
->>>>>>> 850093ce
+    
+                thumbnail = self._generate_thumbnail_from_rendered_image(file_path)
+                if not thumbnail and node_type in SG_WRITE_NODE_CLASSES:
+                    # if OpenImageIO is unable to convert an existing render,
+                    # fall back to using writenode app to render it
+                    thumbnail = self.__write_node_app.generate_node_thumbnail(node)
 
                 if thumbnail:
                     item.set_thumbnail_from_path(thumbnail)
