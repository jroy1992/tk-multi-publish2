# Copyright (c) 2017 Shotgun Software Inc.
#
# CONFIDENTIAL AND PROPRIETARY
#
# This work is provided "AS IS" and subject to the Shotgun Pipeline Toolkit
# Source Code License included in this distribution package. See LICENSE.
# By accessing, using, copying or modifying this work you indicate your
# agreement to the Shotgun Pipeline Toolkit Source Code License. All rights
# not expressly granted therein are reserved by Shotgun Software Inc.

import os
import copy
import sgtk
import traceback

HookBaseClass = sgtk.get_hook_baseclass()


class CreateVersionPlugin(HookBaseClass):
    """
    Plugin for publishing an open nuke session.
    """
    def __init__(self, parent, **kwargs):
        """
        Construction
        """
        # call base init
        super(CreateVersionPlugin, self).__init__(parent, **kwargs)

        # cache the review submission app
        self.__review_submission_app = self.parent.engine.apps.get("tk-multi-reviewsubmission")

    @property
    def icon(self):
        """
        Path to an png icon on disk
        """
        # look for icon one level up from this hook's folder in "icons" folder
        return self.parent.expand_path("{self}/hooks/icons/review.png")

    @property
    def name(self):
        """
        One line display name describing the plugin
        """
        return "Submit for Review"

    @property
    def description(self):
        """
        Verbose, multi-line description of what the plugin does. This can
        contain simple html for formatting.
        """

        publisher = self.parent

        shotgun_url = publisher.sgtk.shotgun_url

        media_page_url = "%s/page/media_center" % (shotgun_url,)
        review_url = "https://www.shotgunsoftware.com/features-review"

        return """
        Create and upload a movie to Shotgun for review.<br><br>

        A high resolution movie will be created in the movie_path_template
        location set on the tk-multi-reviewsubmission app, a <b>Version</b>
        entry will be created in Shotgun and a transcoded copy of the file will
        be attached to it. The file can then be reviewed via the project's
        <a href='%s'>Media</a> page, <a href='%s'>RV</a>, or the
        <a href='%s'>Shotgun Review</a> mobile app.
        """ % (media_page_url, review_url, review_url)

    @property
    def settings_schema(self):
        """
        Dictionary defining the settings that this plugin expects to receive
        through the settings parameter in the accept, validate, publish and
        finalize methods.

        A dictionary on the following form::

            {
                "Settings Name": {
                    "type": "settings_type",
                    "default": "default_value",
                    "description": "One line description of the setting"
            }

        The type string should be one of the data types that toolkit accepts as
        part of its environment configuration.
        """
        schema = super(CreateVersionPlugin, self).settings_schema
        schema["Item Type Filters"]["default_value"] = ["file.*.sequence"]
        return schema

    def init_task_settings(self, task_settings, item):
        """
        Method called by the publisher to determine the initial settings for the
        instantiated task.

        :param task_settings: Instance of the plugin settings specific for this item
        :param item: Item to process
        :returns: dictionary of settings for this item's task
        """
        # Return the task settings
        return task_settings

    def accept(self, task_settings, item):
        """
        Method called by the publisher to determine if an item is of any
        interest to this plugin. Only items matching the filters defined via the
        item_filters property will be presented to this method.

        A publish task will be generated for each item accepted here. Returns a
        dictionary with the following booleans:

            - accepted: Indicates if the plugin is interested in this value at
                all. Required.
            - enabled: If True, the plugin will be enabled in the UI, otherwise
                it will be disabled. Optional, True by default.
            - visible: If True, the plugin will be visible in the UI, otherwise
                it will be hidden. Optional, True by default.
            - checked: If True, the plugin will be checked in the UI, otherwise
                it will be unchecked. Optional, True by default.

        :param item: Item to process

        :returns: dictionary with boolean keys accepted, required and enabled
        """
        # Run the parent acceptance method
        accept_data = super(CreateVersionPlugin, self).accept(task_settings, item)
        if not accept_data.get("accepted"):
            return accept_data

        path = item.properties.get("path")
        if not path:
            msg = "'path' property is not set for item: %s" % item.name
            accept_data["extra_info"] = {
                "action_show_more_info": {
                    "label": "Show Info",
                    "tooltip": "Show more info",
                    "text": msg
                }
            }
            accept_data["accepted"] = False
            return accept_data

        if not self.__review_submission_app:
            msg = "Unable to run %s without the tk-multi-reviewsubmission app!" % self.name
            accept_data["extra_info"] = {
                "action_show_more_info": {
                    "label": "Show Info",
                    "tooltip": "Show more info",
                    "text": msg
                }
            }
            accept_data["enabled"] = False
            accept_data["checked"] = False
            return accept_data

        upload_to_shotgun = self.__review_submission_app.get_setting("upload_to_shotgun")
        store_on_disk = self.__review_submission_app.get_setting("store_on_disk")
        if not upload_to_shotgun and not store_on_disk:
            msg = "tk-multi-reviewsubmission app is not configured to store " \
                    + "images on disk nor upload to Shotgun!"
            accept_data["extra_info"] = {
                "action_show_more_info": {
                    "label": "Show Info",
                    "tooltip": "Show more info",
                    "text": msg
                }
            }
            accept_data["enabled"] = False
            accept_data["checked"] = False
            return accept_data

        # return the accepted info
        return accept_data

    def validate(self, task_settings, item):
        """
        Validates the given item to check that it is ok to publish. Returns a
        boolean to indicate validity.

        :param task_settings: Dictionary of Settings. The keys are strings, matching
            the keys returned in the settings property. The values are `Setting`
            instances.
        :param item: Item to process
        :returns: True if item is valid, False otherwise.
        """

        publisher = self.parent

        # ---- ensure that work file(s) exist on disk

        if item.properties.is_sequence:
            if not item.properties.sequence_paths:
                self.logger.warning("File sequence does not exist for item: %s" % item.name)
                return False
        else:
            if not os.path.exists(item.properties.path):
                self.logger.warning("File does not exist for item: %s" % item.name)
                return False

        return True

    def publish(self, task_settings, item):
        """
        Executes the publish logic for the given item and settings.

        :param task_settings: Dictionary of Settings. The keys are strings, matching
            the keys returned in the settings property. The values are `Setting`
            instances.
        :param item: Item to process
        """

<<<<<<< HEAD
=======
        sg_publish_data_list = []

        if "sg_publish_data_list" in item.properties:
            sg_publish_data_list.extend(item.properties.sg_publish_data_list)

        # path to frames should point to the primary publish file. #766
        path_to_frames = item.properties.publish_path

>>>>>>> 640c81da
        colorspace = self._get_colorspace(task_settings, item)
        first_frame, last_frame = self._get_frame_range(task_settings, item)

        # First copy the item's fields
        fields = copy.copy(item.properties.get("fields", {}))

        sg_publish_data = []
        if "sg_publish_data" in item.properties:
            sg_publish_data.append(item.properties.sg_publish_data)

            # Update the version field with the PublishedFile version
            fields["version"] = item.properties.sg_publish_data["version_number"]

        # Update with the fields from the context
        fields.update(item.context.as_template_fields())

        # set review_submission app's env/context based on item (ingest)
        self.__review_submission_app.change_context(item.context)

        exception = None
        sg_version = None
        try:
            sg_version = self.__review_submission_app.render_and_submit_path(path_to_frames, fields, first_frame,
                                                                             last_frame, sg_publish_data_list,
                                                                             item.context.task, item.description,
                                                                             item.get_thumbnail_as_path(),
                                                                             self._progress_cb, colorspace)
        except Exception as e:
            exception = e
            self.logger.error(
                "Couldn't Create Version for %s" % item.name,
                extra={
                    "action_show_more_info": {
                        "label": "Show Error Log",
                        "tooltip": "Show the error log",
                        "text": traceback.format_exc()
                    }
                }
            )

        # delete the rendered movie if any.
        if not sg_version:
            self.undo(task_settings, item)

        if exception:
            raise exception

        # stash the version info in the item just in case
        item.properties.sg_version_data = sg_version

        self.logger.info("Version Creation complete!")

    def undo(self, task_settings, item):
        """
        Execute the undo method. This method will
        delete the files that have been copied to the disk
        it will also delete any PublishedFile entity that got created due to the publish.

        :param task_settings: Dictionary of Settings. The keys are strings, matching
            the keys returned in the task_settings property. The values are `Setting`
            instances.
        :param item: Item to process
        """

        movie_path = self._get_movie_path(task_settings, item)
        if os.path.exists(movie_path):
            self.logger.info("Cleaning up rendered movie for %s..." % item.name)

            try:
                os.unlink(movie_path)
            except Exception:
                self.logger.error(
                    "Failed to delete Rendered Movie for %s" % item.name,
                    extra={
                        "action_show_more_info": {
                            "label": "Show Error Log",
                            "tooltip": "Show the error log",
                            "text": traceback.format_exc()
                        }
                    }
                )

    def finalize(self, task_settings, item):
        """
        Execute the finalization pass. This pass executes once all the publish
        tasks have completed, and can for example be used to version up files.

        :param task_settings: Dictionary of Settings. The keys are strings, matching
            the keys returned in the settings property. The values are `Setting`
            instances.
        :param item: Item to process
        """
        version = item.properties.sg_version_data

        self.logger.info(
            "Version created for item: %s" % (item.name,),
            extra={
                "action_show_in_shotgun": {
                    "label": "Show Version",
                    "tooltip": "Reveal the version in Shotgun.",
                    "entity": version
                }
            }
        )


    ############################################################################
    # protected methods

    def _get_movie_path(self, task_settings, item):
        """
        Returns the path of the movie that's supposed to be output of review submit.
        """

        # Make sure we don't overwrite the item's fields
        fields = copy.copy(item.properties.fields)
        # Update with the fields from the context
        fields.update(item.context.as_template_fields())

        # Movie output width and height
        width = self.__review_submission_app.get_setting("movie_width")
        height = self.__review_submission_app.get_setting("movie_height")
        fields["width"] = width
        fields["height"] = height

        # Get an output path for the movie.
        output_path_template = self.__review_submission_app.get_template("movie_path_template")
        output_path = output_path_template.apply_fields(fields)

        return output_path

    def _get_colorspace(self, task_settings, item):
        """
        Intended to be overridden by subclasses
        """
        return None

    def _get_frame_range(self, task_settings, item):
        """
        Intended to be overridden by subclasses
        """
        publisher = self.parent

        # Determine if this is a sequence of paths
        if item.properties.is_sequence:
            first_frame = int(publisher.util.get_frame_number(item.properties.sequence_paths[0]))
            last_frame = int(publisher.util.get_frame_number(item.properties.sequence_paths[-1]))
        else:
            first_frame = last_frame = 0

        return (first_frame, last_frame)

    def _progress_cb(self, msg=None, stage=None):
        """
        """
        # if stage matches a task then we want to include
        # the task details at the start of the message:
        if msg is not None:
            try:
                item_name = stage["item"]["name"]
                output_name = stage["output"]["name"]

                # update message to include task info:
                self.logger.info("%s - %s: %s" % (output_name, item_name, msg))
            except:
                pass<|MERGE_RESOLUTION|>--- conflicted
+++ resolved
@@ -177,6 +177,7 @@
         # return the accepted info
         return accept_data
 
+
     def validate(self, task_settings, item):
         """
         Validates the given item to check that it is ok to publish. Returns a
@@ -204,6 +205,7 @@
 
         return True
 
+
     def publish(self, task_settings, item):
         """
         Executes the publish logic for the given item and settings.
@@ -214,8 +216,12 @@
         :param item: Item to process
         """
 
-<<<<<<< HEAD
-=======
+        colorspace = self._get_colorspace(task_settings, item)
+        first_frame, last_frame = self._get_frame_range(task_settings, item)
+
+        # First copy the item's fields
+        fields = copy.copy(item.properties.get("fields", {}))
+
         sg_publish_data_list = []
 
         if "sg_publish_data_list" in item.properties:
@@ -224,19 +230,8 @@
         # path to frames should point to the primary publish file. #766
         path_to_frames = item.properties.publish_path
 
->>>>>>> 640c81da
-        colorspace = self._get_colorspace(task_settings, item)
-        first_frame, last_frame = self._get_frame_range(task_settings, item)
-
-        # First copy the item's fields
-        fields = copy.copy(item.properties.get("fields", {}))
-
-        sg_publish_data = []
-        if "sg_publish_data" in item.properties:
-            sg_publish_data.append(item.properties.sg_publish_data)
-
-            # Update the version field with the PublishedFile version
-            fields["version"] = item.properties.sg_publish_data["version_number"]
+        # Update the version field with the PublishedFile version
+        fields["version"] = item.properties.publish_version
 
         # Update with the fields from the context
         fields.update(item.context.as_template_fields())
@@ -247,11 +242,19 @@
         exception = None
         sg_version = None
         try:
-            sg_version = self.__review_submission_app.render_and_submit_path(path_to_frames, fields, first_frame,
-                                                                             last_frame, sg_publish_data_list,
-                                                                             item.context.task, item.description,
-                                                                             item.get_thumbnail_as_path(),
-                                                                             self._progress_cb, colorspace)
+            sg_version = self.__review_submission_app.render_and_submit_path(
+                path_to_frames,
+                fields,
+                first_frame,
+                last_frame,
+                sg_publish_data_list,
+                item.context.task,
+                item.description,
+                item.get_thumbnail_as_path(),
+                self._progress_cb,
+                colorspace
+            )
+
         except Exception as e:
             exception = e
             self.logger.error(
@@ -276,6 +279,7 @@
         item.properties.sg_version_data = sg_version
 
         self.logger.info("Version Creation complete!")
+
 
     def undo(self, task_settings, item):
         """
@@ -307,6 +311,7 @@
                     }
                 )
 
+
     def finalize(self, task_settings, item):
         """
         Execute the finalization pass. This pass executes once all the publish
@@ -356,11 +361,13 @@
 
         return output_path
 
+
     def _get_colorspace(self, task_settings, item):
         """
         Intended to be overridden by subclasses
         """
         return None
+
 
     def _get_frame_range(self, task_settings, item):
         """
@@ -377,6 +384,7 @@
 
         return (first_frame, last_frame)
 
+
     def _progress_cb(self, msg=None, stage=None):
         """
         """
