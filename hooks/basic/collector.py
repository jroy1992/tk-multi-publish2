--- conflicted
+++ resolved
@@ -195,13 +195,9 @@
                     "type": "int",
                     "default_value": 0,
                     "allows_empty": True,
-<<<<<<< HEAD
-                    "description": "Resolution order to follow in case of conflicts."
-=======
                     "description": "Resolution order to follow when multiple item types"
                                    "are available the same extension, lower resolution order gets higher priority."
                                    "Item type with a matching work_path_template, gets priority of -1."
->>>>>>> 2a8288ae
                 }
             }
         )
