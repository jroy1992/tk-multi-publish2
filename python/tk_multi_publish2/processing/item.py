--- conflicted
+++ resolved
@@ -11,14 +11,11 @@
 import collections
 import inspect
 import os
+import sgtk
 import tempfile
 
-<<<<<<< HEAD
 from .setting import *
-=======
-import sgtk
 from ..base_hooks import PublishPlugin
->>>>>>> 74bdfbec
 
 logger = sgtk.platform.get_logger(__name__)
 
@@ -57,12 +54,8 @@
         self._children = []
         self._tasks = []
         self._context = None
-<<<<<<< HEAD
-        self._properties = properties or {}
-=======
-        self._global_properties = _ItemProperties()
+        self._global_properties = properties or _ItemProperties()
         self._local_properties = {}
->>>>>>> 74bdfbec
         self._description = None
         self._created_temp_files = []
         self._bundle = sgtk.platform.current_bundle()
